--- conflicted
+++ resolved
@@ -4,10 +4,7 @@
 
 from .repos import *
 from .files import *
-<<<<<<< HEAD
 from .publish import *
 from .version import *
 from .graph import *
-=======
-from .snapshots import *
->>>>>>> 6a1a871d
+from .snapshots import *